--- conflicted
+++ resolved
@@ -80,14 +80,12 @@
   endforeach()
 endmacro()
 
-<<<<<<< HEAD
 Cabana_add_tests(NAMES AoSoA Slice DeepCopy Tuple Sort LinkedCellList NeighborList Parallel BufferedData)
-=======
-Cabana_add_tests(NAMES AoSoA Slice DeepCopy Tuple Sort LinkedCellList NeighborList Parallel)
+
 if(Cabana_ENABLE_ARBORX)
   Cabana_add_tests(NAMES NeighborListArborX)
 endif()
->>>>>>> f0cd2b1e
+
 if(Cabana_ENABLE_MPI)
   Cabana_add_tests(MPI NAMES CommunicationPlan Distributor Halo)
 endif()