############################################################################
# Copyright (c) 2018-2021 by the Cabana authors                            #
# All rights reserved.                                                     #
#                                                                          #
# This file is part of the Cabana library. Cabana is distributed under a   #
# BSD 3-clause license. For the licensing terms see the LICENSE file in    #
# the top-level directory.                                                 #
#                                                                          #
# SPDX-License-Identifier: BSD-3-Clause                                    #
############################################################################

include(${TEST_HARNESS_DIR}/test_harness.cmake)

set(NOBACKEND_TESTS
  Version
  Index
  CartesianGrid
  SoA
  )

set(SERIAL_TESTS
  AoSoA
  DeepCopy
  LinkedCellList
  NeighborList
  Parallel
  ParameterPack
  Slice
  Sort
  Tuple
  )

<<<<<<< HEAD
##--------------------------------------------------------------------------##
## On-node tests with and without MPI.
##--------------------------------------------------------------------------##
set(CABANA_TEST_DEVICES)
foreach(_device ${CABANA_SUPPORTED_DEVICES})
  if(Kokkos_ENABLE_${_device})
    list(APPEND CABANA_TEST_DEVICES ${_device})
    if(_device STREQUAL CUDA)
      list(APPEND CABANA_TEST_DEVICES CUDA_UVM)
    endif()
  endif()
endforeach()

macro(Cabana_add_tests)
  cmake_parse_arguments(CABANA_UNIT_TEST "MPI" "" "NAMES" ${ARGN})
  set(CABANA_UNIT_TEST_MPIEXEC_NUMPROCS 1)
  foreach( _np 2 4 )
    if(MPIEXEC_MAX_NUMPROCS GREATER_EQUAL ${_np})
      list(APPEND CABANA_UNIT_TEST_MPIEXEC_NUMPROCS ${_np})
    endif()
  endforeach()
  if(MPIEXEC_MAX_NUMPROCS GREATER 4)
    list(APPEND CABANA_UNIT_TEST_MPIEXEC_NUMPROCS ${MPIEXEC_MAX_NUMPROCS})
  endif()
  set(CABANA_UNIT_TEST_NUMTHREADS 1)
  foreach( _nt 2 4 )
    if(MPIEXEC_MAX_NUMPROCS GREATER_EQUAL ${_nt})
      list(APPEND CABANA_UNIT_TEST_NUMTHREADS ${_nt})
    endif()
  endforeach()
  if(CABANA_UNIT_TEST_MPI)
    set(CABANA_UNIT_TEST_MAIN mpi_unit_test_main.cpp)
  else()
    set(CABANA_UNIT_TEST_MAIN unit_test_main.cpp)
  endif()
  foreach(_device ${CABANA_TEST_DEVICES})
    set(_dir ${CMAKE_CURRENT_BINARY_DIR}/${_device})
    file(MAKE_DIRECTORY ${_dir})
    foreach(_test ${CABANA_UNIT_TEST_NAMES})
      set(_file ${_dir}/tst${_test}_${_device}.cpp)
      file(WRITE ${_file}
        "#include <Test${_device}_Category.hpp>\n"
        "#include <tst${_test}.hpp>\n"
      )
      set(_target Cabana_${_test}_test_${_device})
      add_executable(${_target} ${_file} ${CABANA_UNIT_TEST_MAIN})
      target_include_directories(${_target} PRIVATE ${_dir}
        ${CMAKE_CURRENT_BINARY_DIR} ${CMAKE_CURRENT_SOURCE_DIR})
      target_link_libraries(${_target} cabanacore cabana_core_gtest)
      if(CABANA_UNIT_TEST_MPI)
        foreach(_np ${CABANA_UNIT_TEST_MPIEXEC_NUMPROCS})
          # NOTE: When moving to CMake 3.10+ make sure to use MPIEXEC_EXECUTABLE instead
          add_test(NAME ${_target}_np_${_np} COMMAND
            ${MPIEXEC} ${MPIEXEC_NUMPROC_FLAG} ${_np} ${MPIEXEC_PREFLAGS}
            ${_target} ${MPIEXEC_POSTFLAGS} ${gtest_args})
        endforeach()
      else()
        if(_device STREQUAL PTHREAD OR _device STREQUAL OPENMP)
          foreach(_thread ${CABANA_UNIT_TEST_NUMTHREADS})
            add_test(NAME ${_target}_nt_${_thread} COMMAND
              ${NONMPI_PRECOMMAND} ${_target} ${gtest_args} --kokkos-threads=${_thread})
          endforeach()
        else()
          add_test(NAME ${NONMPI_PRECOMMAND} ${_target} COMMAND ${NONMPI_PRECOMMAND} ${_target} ${gtest_args})
        endif()
      endif()
    endforeach()
  endforeach()
endmacro()

Cabana_add_tests(NAMES AoSoA Slice DeepCopy Tuple Sort LinkedCellList NeighborList Parallel BufferedData)

=======
>>>>>>> e6b5c5b5
if(Cabana_ENABLE_ARBORX)
  list(APPEND SERIAL_TESTS NeighborListArborX)
endif()

<<<<<<< HEAD
=======
set(MPI_TESTS
  CommunicationPlan
  Distributor
  Halo
  )

Cabana_add_tests_nobackend(PACKAGE cabanacore NAMES ${NOBACKEND_TESTS})

Cabana_add_tests(PACKAGE cabanacore NAMES ${SERIAL_TESTS})

>>>>>>> e6b5c5b5
if(Cabana_ENABLE_MPI)
  Cabana_add_tests(MPI PACKAGE cabanacore NAMES ${MPI_TESTS})
endif()<|MERGE_RESOLUTION|>--- conflicted
+++ resolved
@@ -20,6 +20,7 @@
 
 set(SERIAL_TESTS
   AoSoA
+  BufferedData
   DeepCopy
   LinkedCellList
   NeighborList
@@ -30,87 +31,10 @@
   Tuple
   )
 
-<<<<<<< HEAD
-##--------------------------------------------------------------------------##
-## On-node tests with and without MPI.
-##--------------------------------------------------------------------------##
-set(CABANA_TEST_DEVICES)
-foreach(_device ${CABANA_SUPPORTED_DEVICES})
-  if(Kokkos_ENABLE_${_device})
-    list(APPEND CABANA_TEST_DEVICES ${_device})
-    if(_device STREQUAL CUDA)
-      list(APPEND CABANA_TEST_DEVICES CUDA_UVM)
-    endif()
-  endif()
-endforeach()
-
-macro(Cabana_add_tests)
-  cmake_parse_arguments(CABANA_UNIT_TEST "MPI" "" "NAMES" ${ARGN})
-  set(CABANA_UNIT_TEST_MPIEXEC_NUMPROCS 1)
-  foreach( _np 2 4 )
-    if(MPIEXEC_MAX_NUMPROCS GREATER_EQUAL ${_np})
-      list(APPEND CABANA_UNIT_TEST_MPIEXEC_NUMPROCS ${_np})
-    endif()
-  endforeach()
-  if(MPIEXEC_MAX_NUMPROCS GREATER 4)
-    list(APPEND CABANA_UNIT_TEST_MPIEXEC_NUMPROCS ${MPIEXEC_MAX_NUMPROCS})
-  endif()
-  set(CABANA_UNIT_TEST_NUMTHREADS 1)
-  foreach( _nt 2 4 )
-    if(MPIEXEC_MAX_NUMPROCS GREATER_EQUAL ${_nt})
-      list(APPEND CABANA_UNIT_TEST_NUMTHREADS ${_nt})
-    endif()
-  endforeach()
-  if(CABANA_UNIT_TEST_MPI)
-    set(CABANA_UNIT_TEST_MAIN mpi_unit_test_main.cpp)
-  else()
-    set(CABANA_UNIT_TEST_MAIN unit_test_main.cpp)
-  endif()
-  foreach(_device ${CABANA_TEST_DEVICES})
-    set(_dir ${CMAKE_CURRENT_BINARY_DIR}/${_device})
-    file(MAKE_DIRECTORY ${_dir})
-    foreach(_test ${CABANA_UNIT_TEST_NAMES})
-      set(_file ${_dir}/tst${_test}_${_device}.cpp)
-      file(WRITE ${_file}
-        "#include <Test${_device}_Category.hpp>\n"
-        "#include <tst${_test}.hpp>\n"
-      )
-      set(_target Cabana_${_test}_test_${_device})
-      add_executable(${_target} ${_file} ${CABANA_UNIT_TEST_MAIN})
-      target_include_directories(${_target} PRIVATE ${_dir}
-        ${CMAKE_CURRENT_BINARY_DIR} ${CMAKE_CURRENT_SOURCE_DIR})
-      target_link_libraries(${_target} cabanacore cabana_core_gtest)
-      if(CABANA_UNIT_TEST_MPI)
-        foreach(_np ${CABANA_UNIT_TEST_MPIEXEC_NUMPROCS})
-          # NOTE: When moving to CMake 3.10+ make sure to use MPIEXEC_EXECUTABLE instead
-          add_test(NAME ${_target}_np_${_np} COMMAND
-            ${MPIEXEC} ${MPIEXEC_NUMPROC_FLAG} ${_np} ${MPIEXEC_PREFLAGS}
-            ${_target} ${MPIEXEC_POSTFLAGS} ${gtest_args})
-        endforeach()
-      else()
-        if(_device STREQUAL PTHREAD OR _device STREQUAL OPENMP)
-          foreach(_thread ${CABANA_UNIT_TEST_NUMTHREADS})
-            add_test(NAME ${_target}_nt_${_thread} COMMAND
-              ${NONMPI_PRECOMMAND} ${_target} ${gtest_args} --kokkos-threads=${_thread})
-          endforeach()
-        else()
-          add_test(NAME ${NONMPI_PRECOMMAND} ${_target} COMMAND ${NONMPI_PRECOMMAND} ${_target} ${gtest_args})
-        endif()
-      endif()
-    endforeach()
-  endforeach()
-endmacro()
-
-Cabana_add_tests(NAMES AoSoA Slice DeepCopy Tuple Sort LinkedCellList NeighborList Parallel BufferedData)
-
-=======
->>>>>>> e6b5c5b5
 if(Cabana_ENABLE_ARBORX)
   list(APPEND SERIAL_TESTS NeighborListArborX)
 endif()
 
-<<<<<<< HEAD
-=======
 set(MPI_TESTS
   CommunicationPlan
   Distributor
@@ -121,7 +45,6 @@
 
 Cabana_add_tests(PACKAGE cabanacore NAMES ${SERIAL_TESTS})
 
->>>>>>> e6b5c5b5
 if(Cabana_ENABLE_MPI)
   Cabana_add_tests(MPI PACKAGE cabanacore NAMES ${MPI_TESTS})
 endif()