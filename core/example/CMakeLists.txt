--- conflicted
+++ resolved
@@ -21,7 +21,6 @@
 
 ENDIF()
 
-<<<<<<< HEAD
 FIND_PACKAGE(PkgConfig)
 FIND_PACKAGE(MPI)
 PKG_CHECK_MODULES(SCAFACOS scafacos)
@@ -37,10 +36,9 @@
   TARGET_COMPILE_OPTIONS(Core_ScafacosExample PRIVATE ${SCAFACOS_CFLAGS_OTHER})
 
 ENDIF()
-=======
+  
   TRIBITS_ADD_EXECUTABLE(
     PeakFlops
     SOURCES Cabana_peakflops.cpp
     COMM serial mpi
-    )
->>>>>>> 596b6409
+    )